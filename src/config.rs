--- conflicted
+++ resolved
@@ -45,13 +45,8 @@
     auth_methods: Vec<AuthenticationMethod>,
     comm_methods: Vec<CommunicationMethod>,
     purposes: Vec<Purpose>,
-<<<<<<< HEAD
+    authonly_request_keys: HashMap<String, SignKeyConfig>,
     internal_secret: TokenSecret,
-=======
-    #[serde(default)]
-    authonly_request_keys: HashMap<String, SignKeyConfig>,
-    internal_secret: String,
->>>>>>> d9856b7c
     server_url: String,
     internal_url: String,
     ui_tel_url: String,
